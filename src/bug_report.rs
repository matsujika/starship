use crate::utils::exec_cmd;
use reqwest;
use std::fs;
use std::path::PathBuf;

const GIT_IO_BASE_URL: &str = "https://git.io/";

pub fn create() {
    let os_info = os_info::get();

    let environment = Environment {
        os_type: os_info.os_type(),
        os_version: os_info.version().to_owned(),
        shell_info: get_shell_info(),
        terminal_info: get_terminal_info(),
        starship_config: get_starship_config(),
    };

    let link = make_github_issue_link(crate_version!(), environment);

    if open::that(&link).is_ok() {
        print!("Take a look at your browser. A GitHub issue has been populated with your configuration")
    } else {
        let link = reqwest::blocking::Client::new()
            .post(&format!("{}{}", GIT_IO_BASE_URL, "create"))
            .form(&[("url", &link)])
            .send()
            .and_then(|response| response.text())
            .map(|slug| format!("{}{}", GIT_IO_BASE_URL, slug))
            .unwrap_or(link);

        println!(
            "Click this link to create a GitHub issue populated with your configuration:\n\n  {}",
            link
        );
    }
}

const UNKNOWN_SHELL: &str = "<unknown shell>";
const UNKNOWN_TERMINAL: &str = "<unknown terminal>";
const UNKNOWN_VERSION: &str = "<unknown version>";
<<<<<<< HEAD
const UNKNOWN_CONFIG: &str = "No configuration file found.";
=======
const UNKNOWN_CONFIG: &str = "<unknown config>";
const GITHUB_CHAR_LIMIT: usize = 8100; // Magic number accepted by Github
>>>>>>> 70428f7a

struct Environment {
    os_type: os_info::Type,
    os_version: os_info::Version,
    shell_info: ShellInfo,
    terminal_info: TerminalInfo,
    starship_config: String,
}

fn make_github_issue_link(starship_version: &str, environment: Environment) -> String {
    let body = urlencoding::encode(&format!("#### Current Behavior
<!-- A clear and concise description of the behavior. -->

#### Expected Behavior
<!-- A clear and concise description of what you expected to happen. -->

#### Additional context/Screenshots
<!-- Add any other context about the problem here. If applicable, add screenshots to help explain. -->

#### Possible Solution
<!--- Only if you have suggestions on a fix for the bug -->

#### Environment
- Starship version: {starship_version}
- {shell_name} version: {shell_version}
- Operating system: {os_name} {os_version}
- Terminal emulator: {terminal_name} {terminal_version}

#### Relevant Shell Configuration

```bash
{shell_config}
```

#### Starship Configuration

{starship_config}",
        starship_version = starship_version,
        shell_name = environment.shell_info.name,
        shell_version = environment.shell_info.version,
        terminal_name = environment.terminal_info.name,
        terminal_version = environment.terminal_info.version,
        os_name = environment.os_type,
        os_version = environment.os_version,
        shell_config = environment.shell_info.config,
        starship_config = environment.starship_config,
    ))
        .replace("%20", "+");

    format!(
        "https://github.com/starship/starship/issues/new?template={}&body={}",
        urlencoding::encode("Bug_report.md"),
        body
    )
    .chars()
    .take(GITHUB_CHAR_LIMIT)
    .collect()
}

#[derive(Debug)]
struct ShellInfo {
    name: String,
    version: String,
    config: String,
}

fn get_shell_info() -> ShellInfo {
    let shell = std::env::var("STARSHIP_SHELL");
    if shell.is_err() {
        return ShellInfo {
            name: UNKNOWN_SHELL.to_string(),
            version: UNKNOWN_VERSION.to_string(),
            config: UNKNOWN_CONFIG.to_string(),
        };
    }

    let shell = shell.unwrap();

    let version = exec_cmd(&shell, &["--version"])
        .map(|output| output.stdout.trim().to_string())
        .unwrap_or_else(|| UNKNOWN_VERSION.to_string());

    let config = get_config_path(&shell)
        .and_then(|config_path| fs::read_to_string(config_path).ok())
        .map(|config| config.trim().to_string())
        .unwrap_or_else(|| UNKNOWN_CONFIG.to_string());

    ShellInfo {
        name: shell,
        version,
        config,
    }
}

#[derive(Debug)]
struct TerminalInfo {
    name: String,
    version: String,
}

fn get_terminal_info() -> TerminalInfo {
    let terminal = std::env::var("TERM_PROGRAM")
        .or_else(|_| std::env::var("LC_TERMINAL"))
        .unwrap_or_else(|_| UNKNOWN_TERMINAL.to_string())
        .trim_end_matches(".app")
        .replace("_", " ");

    let version = std::env::var("TERM_PROGRAM_VERSION")
        .or_else(|_| std::env::var("LC_TERMINAL_VERSION"))
        .unwrap_or_else(|_| UNKNOWN_VERSION.to_string());

    TerminalInfo {
        name: terminal,
        version,
    }
}

fn get_config_path(shell: &str) -> Option<PathBuf> {
    dirs::home_dir().and_then(|home_dir| {
        match shell {
            "bash" => Some(".bashrc"),
            "fish" => Some(".config/fish/config.fish"),
            "ion" => Some("~/.config/ion/initrc"),
            "powershell" => {
                if cfg!(windows) {
                    Some("Documents/PowerShell/Microsoft.PowerShell_profile.ps1")
                } else {
                    Some(".config/powershell/Microsoft.PowerShell_profile.ps1")
                }
            }
            "zsh" => Some(".zshrc"),
            _ => None,
        }
        .map(|path| home_dir.join(path))
    })
}

fn get_starship_config() -> String {
<<<<<<< HEAD
    let config = dirs::home_dir()
        .and_then(|home_dir| fs::read_to_string(home_dir.join(".config/starship.toml")).ok())
        .unwrap_or_else(|| UNKNOWN_CONFIG.to_string());
    if config == UNKNOWN_CONFIG {
        return config;
    }
    if config == "" {
        "Configuration file empty.".to_string()
    } else {
        "```toml\n".to_owned() + &config + "```"
    }
=======
    std::env::var("STARSHIP_CONFIG")
        .map(PathBuf::from)
        .ok()
        .or_else(|| {
            dirs::home_dir().map(|mut home_dir| {
                home_dir.push(".config/starship.toml");
                home_dir
            })
        })
        .and_then(|config_path| fs::read_to_string(config_path).ok())
        .unwrap_or_else(|| UNKNOWN_CONFIG.to_string())
>>>>>>> 70428f7a
}

#[cfg(test)]
mod tests {
    use super::*;
    use os_info;
    use std::env;

    #[test]
    fn test_make_github_link() {
        let starship_version = "0.1.2";
        let environment = Environment {
            os_type: os_info::Type::Linux,
            os_version: os_info::Version::semantic(1, 2, 3, Some("test".to_string())),
            shell_info: ShellInfo {
                name: "test_shell".to_string(),
                version: "2.3.4".to_string(),
                config: "No config".to_string(),
            },
            terminal_info: TerminalInfo {
                name: "test_terminal".to_string(),
                version: "5.6.7".to_string(),
            },
            starship_config: "No Starship config".to_string(),
        };

        let link = make_github_issue_link(starship_version, environment);

        assert!(link.contains(starship_version));
        assert!(link.contains("Linux"));
        assert!(link.contains("1.2.3"));
        assert!(link.contains("test_shell"));
        assert!(link.contains("2.3.4"));
        assert!(link.contains("No+config"));
        assert!(link.contains("No+Starship+config"));
    }

    #[test]
    fn test_get_shell_info() {
        env::remove_var("STARSHIP_SHELL");
        let unknown_shell = get_shell_info();
        assert_eq!(UNKNOWN_SHELL, &unknown_shell.name);

        env::set_var("STARSHIP_SHELL", "fish");

        let fish_shell = get_shell_info();
        assert_eq!("fish", &fish_shell.name);
    }

    #[test]
    #[cfg(not(windows))]
    fn test_get_config_path() {
        env::set_var("HOME", "/test/home");

        let config_path = get_config_path("bash");
        assert_eq!("/test/home/.bashrc", config_path.unwrap().to_str().unwrap());
    }
}<|MERGE_RESOLUTION|>--- conflicted
+++ resolved
@@ -39,12 +39,8 @@
 const UNKNOWN_SHELL: &str = "<unknown shell>";
 const UNKNOWN_TERMINAL: &str = "<unknown terminal>";
 const UNKNOWN_VERSION: &str = "<unknown version>";
-<<<<<<< HEAD
 const UNKNOWN_CONFIG: &str = "No configuration file found.";
-=======
-const UNKNOWN_CONFIG: &str = "<unknown config>";
 const GITHUB_CHAR_LIMIT: usize = 8100; // Magic number accepted by Github
->>>>>>> 70428f7a
 
 struct Environment {
     os_type: os_info::Type,
@@ -183,20 +179,7 @@
 }
 
 fn get_starship_config() -> String {
-<<<<<<< HEAD
-    let config = dirs::home_dir()
-        .and_then(|home_dir| fs::read_to_string(home_dir.join(".config/starship.toml")).ok())
-        .unwrap_or_else(|| UNKNOWN_CONFIG.to_string());
-    if config == UNKNOWN_CONFIG {
-        return config;
-    }
-    if config == "" {
-        "Configuration file empty.".to_string()
-    } else {
-        "```toml\n".to_owned() + &config + "```"
-    }
-=======
-    std::env::var("STARSHIP_CONFIG")
+    let config = std::env::var("STARSHIP_CONFIG")
         .map(PathBuf::from)
         .ok()
         .or_else(|| {
@@ -206,8 +189,15 @@
             })
         })
         .and_then(|config_path| fs::read_to_string(config_path).ok())
-        .unwrap_or_else(|| UNKNOWN_CONFIG.to_string())
->>>>>>> 70428f7a
+        .unwrap_or_else(|| UNKNOWN_CONFIG.to_string());
+    if config == UNKNOWN_CONFIG {
+        return config;
+    }
+    if config == "" {
+        "Configuration file empty.".to_string()
+    } else {
+        "```toml\n".to_owned() + &config + "```"
+    }
 }
 
 #[cfg(test)]
